# cython: language_level=3, boundscheck=False, wraparound=False, cdivision=True
"""
This is the randomization method summator, implemented in cython.
"""

import numpy as np
from cython.parallel import prange

cimport numpy as np
from libc.math cimport pi, cos, sin, sqrt


def summate(
    const double[:, :] cov_samples,
    const double[:] z_1,
    const double[:] z_2,
    const double[:, :] pos
):
    cdef int i, j, d
    cdef double phase
    cdef int dim = pos.shape[0]

    cdef int X_len = pos.shape[1]
    cdef int N = cov_samples.shape[1]

    cdef double[:] summed_modes = np.zeros(X_len, dtype=float)

    for i in prange(X_len, nogil=True):
        for j in range(N):
            phase = 0.
            for d in range(dim):
                phase += cov_samples[d, j] * pos[d, i]
            summed_modes[i] += z_1[j] * cos(phase) + z_2[j] * sin(phase)

    return np.asarray(summed_modes)


cdef (double) abs_square(const double[:] vec) nogil:
    cdef int i
    cdef double r = 0.

    for i in range(vec.shape[0]):
        r += vec[i]**2

    return r


def summate_incompr(
    const double[:, :] cov_samples,
    const double[:] z_1,
    const double[:] z_2,
    const double[:, :] pos
):
    cdef int i, j, d
    cdef double phase
    cdef double k_2
    cdef int dim = pos.shape[0]

    cdef double[:] e1 = np.zeros(dim, dtype=float)
    e1[0] = 1.
    cdef double[:] proj = np.empty(dim)

    cdef int X_len = pos.shape[1]
    cdef int N = cov_samples.shape[1]

    cdef double[:, :] summed_modes = np.zeros((dim, X_len), dtype=float)

    for i in range(X_len):
        for j in range(N):
            k_2 = abs_square(cov_samples[:, j])
            phase = 0.
            for d in range(dim):
                phase += cov_samples[d, j] * pos[d, i]
            for d in range(dim):
                proj[d] = e1[d] - cov_samples[d, j] * cov_samples[0, j] / k_2
                summed_modes[d, i] += (
                    proj[d] * (z_1[j] * cos(phase) + z_2[j] * sin(phase))
                )
<<<<<<< HEAD
    return np.asarray(summed_modes)


def summate_fourier(
    const double[:] spectral_density_sqrt,
    const double[:, :] modes,
    const double[:] z_1,
    const double[:] z_2,
    const double[:, :] pos
    ):
    cdef int i, j, d
    cdef double phase
    cdef int dim = pos.shape[0]

    cdef int X_len = pos.shape[1]
    cdef int N = modes.shape[1]

    cdef double[:] summed_modes = np.zeros(X_len, dtype=float)

    for i in prange(X_len, nogil=True):
        for j in range(N):
            phase = 0.
            for d in range(dim):
                phase += modes[d, j] * pos[d, i]
            # OpenMP doesn't like *= after +=... seems to be a compiler specific thing
            phase = phase * 2. * pi
            summed_modes[i] += spectral_density_sqrt[j] * (z_1[j] * cos(phase) + z_2[j] * sin(phase))

=======
>>>>>>> d2da47e3
    return np.asarray(summed_modes)<|MERGE_RESOLUTION|>--- conflicted
+++ resolved
@@ -76,7 +76,7 @@
                 summed_modes[d, i] += (
                     proj[d] * (z_1[j] * cos(phase) + z_2[j] * sin(phase))
                 )
-<<<<<<< HEAD
+
     return np.asarray(summed_modes)
 
 
@@ -105,6 +105,4 @@
             phase = phase * 2. * pi
             summed_modes[i] += spectral_density_sqrt[j] * (z_1[j] * cos(phase) + z_2[j] * sin(phase))
 
-=======
->>>>>>> d2da47e3
     return np.asarray(summed_modes)