--- conflicted
+++ resolved
@@ -24,24 +24,16 @@
 from gstools import config
 from gstools.covmodel.base import CovModel
 from gstools.field.summator import summate as summate_c
+from gstools.field.summator import summate_fourier as summate_fourier_c
 from gstools.field.summator import summate_incompr as summate_incompr_c
 from gstools.random.rng import RNG
 from gstools.tools.geometric import generate_grid
 
 if config._GSTOOLS_CORE_AVAIL:  # pylint: disable=W0212; # pragma: no cover
     # pylint: disable=E0401
-<<<<<<< HEAD
-    from gstools_core import summate, summate_fourier, summate_incompr
-else:
-    from gstools.field.summator import (
-        summate,
-        summate_fourier,
-        summate_incompr,
-    )
-=======
     from gstools_core import summate as summate_gsc
+    from gstools_core import summate_fourier as summate_fourier_gsc
     from gstools_core import summate_incompr as summate_incompr_gsc
->>>>>>> 695ed384
 
 __all__ = ["Generator", "RandMeth", "IncomprRandMeth", "Fourier"]
 
@@ -78,6 +70,20 @@
     else:
         summate_incompr_fct = summate_incompr_c
     return summate_incompr_fct(cov_samples, z_1, z_2, pos, num_threads)
+
+
+def _summate_fourier(spectrum_factor, modes, z_1, z_2, pos, num_threads=None):
+    """A wrapper function for calling the Fourier algorithms."""
+    if (
+        config.USE_GSTOOLS_CORE
+        and config._GSTOOLS_CORE_AVAIL  # pylint: disable=W0212
+    ):
+        summate_fourier_fct = summate_fourier_gsc  # pylint: disable=E0606
+    else:
+        summate_fourier_fct = summate_fourier_c
+    return summate_fourier_fct(
+        spectrum_factor, modes, z_1, z_2, pos, num_threads
+    )
 
 
 class Generator(ABC):
@@ -662,7 +668,7 @@
         """
         pos = np.asarray(pos, dtype=np.double)
 
-        summed_modes = summate_fourier(
+        summed_modes = _summate_fourier(
             self._spectrum_factor,
             self._modes,
             self._z_1,
