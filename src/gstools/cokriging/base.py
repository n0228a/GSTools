"""
GStools subpackage providing collocated cokriging.

.. currentmodule:: gstools.cokriging.base

The following classes are provided

.. autosummary::
   CollocatedCokriging
"""

import numpy as np
from gstools.krige.base import Krige

__all__ = ["CollocatedCokriging"]


class CollocatedCokriging(Krige):
    """
    Collocated cokriging.

    Collocated cokriging uses secondary data at the estimation location
    to improve the primary variable estimate. The cross-covariance structure
    is defined by a :any:`Correlogram` object (e.g., :any:`MarkovModel1`).

<<<<<<< HEAD
    **Important Assumption - Markov Model I (MM1):**

    Both variants assume the cross-covariance follows:

    .. math::
        C_{YZ}(h) = \\frac{C_{YZ}(0)}{C_Z(0)} \\cdot C_Z(h)

    where :math:`\\rho_{YZ}(0)` is the cross-correlation at zero lag. This assumption
    requires that primary and secondary variables have similar spatial
    correlation structures. Violations of MM1 can lead to suboptimal
    estimates and unreliable variance.

    **Algorithm Selection:**

    - **Simple Collocated** ("simple"):
      Uses only collocated secondary at estimation point. Simpler but
      may show variance inflation :math:`\\sigma^2_{\\text{SCCK}} > \\sigma^2_{\\text{SK}}`.

    - **Intrinsic Collocated** ("intrinsic"):
      Uses collocated secondary plus secondary at all primary locations.
      Provides accurate variance: :math:`\\sigma^2_{\\text{ICCK}} = (1-\\rho_0^2) \\cdot \\sigma^2_{\\text{SK}} \\leq \\sigma^2_{\\text{SK}}`.
=======
    Two algorithms are supported: Simple Collocated ("simple") uses only
    collocated secondary at the estimation point, while Intrinsic Collocated
    ("intrinsic") additionally uses secondary data at all primary locations
    for more accurate variance estimation.
>>>>>>> 919dc9b3

    Parameters
    ----------
    model : :any:`CovModel`
        Covariance model for the primary variable.
    cond_pos : :class:`list`
        tuple, containing the given condition positions (x, [y, z])
    cond_val : :class:`numpy.ndarray`
        the values of the primary variable conditions (nan values will be ignored)
    cross_corr : :class:`float`
        Cross-correlation coefficient between primary and secondary variables
        at zero lag. Must be in [-1, 1].
    secondary_var : :class:`float`
        Variance of the secondary variable. Must be positive.
    algorithm : :class:`str`
        Cokriging algorithm to use. Either "simple" (SCCK) or "intrinsic" (ICCK).
    secondary_cond_pos : :class:`list`, optional
        tuple, containing secondary variable condition positions (only for ICCK)
    secondary_cond_val : :class:`numpy.ndarray`, optional
        values of secondary variable at primary locations (only for ICCK)
    mean : :class:`float`, optional
        Mean value for simple kriging. Default: 0.0
    secondary_mean : :class:`float`, optional
        Mean value of the secondary variable. Default: 0.0
    normalizer : :any:`None` or :any:`Normalizer`, optional
        Normalizer to be applied to the input data to gain normality.
        The default is None.
    trend : :any:`None` or :class:`float` or :any:`callable`, optional
        A callable trend function. Should have the signature: f(x, [y, z, ...])
        This is used for detrended kriging, where the trend is subtracted
        from the conditions before kriging is applied.
        If no normalizer is applied, this behaves equal to 'mean'.
        The default is None.
    exact : :class:`bool`, optional
        Whether the interpolator should reproduce the exact input values.
        If `False`, `cond_err` is interpreted as measurement error
        at the conditioning points and the result will be more smooth.
        Default: False
    cond_err : :class:`str`, :class:`float` or :class:`list`, optional
        The measurement error at the conditioning points.
        Either "nugget" to apply the model-nugget, a single value applied to
        all points or an array with individual values for each point.
        The measurement error has to be <= nugget.
        The "exact=True" variant only works with "cond_err='nugget'".
        Default: "nugget"
    pseudo_inv : :class:`bool`, optional
        Whether the kriging system is solved with the pseudo inverted
        kriging matrix. If `True`, this leads to more numerical stability
        and redundant points are averaged. But it can take more time.
        Default: True
    pseudo_inv_type : :class:`str` or :any:`callable`, optional
        Here you can select the algorithm to compute the pseudo-inverse matrix:

            * `"pinv"`: use `pinv` from `scipy` which uses `SVD`
            * `"pinvh"`: use `pinvh` from `scipy` which uses eigen-values

        If you want to use another routine to invert the kriging matrix,
        you can pass a callable which takes a matrix and returns the inverse.
        Default: `"pinv"`
    fit_normalizer : :class:`bool`, optional
        Whether to fit the data-normalizer to the given conditioning data.
        Default: False
    fit_variogram : :class:`bool`, optional
        Whether to fit the given variogram model to the data.
        Directional variogram fitting is triggered by setting
        any anisotropy factor of the model to anything unequal 1
        but the main axes of correlation are taken from the model
        rotation angles. If the model is a spatio-temporal latlon
        model, this will raise an error.
        This assumes the sill to be the data variance and with
        standard bins provided by the :any:`standard_bins` routine.
        Default: False

    References
    ----------
    .. [Samson2020] Samson, M., & Deutsch, C. V. (2020). Collocated Cokriging.
       In J. L. Deutsch (Ed.), Geostatistics Lessons. Retrieved from
       http://geostatisticslessons.com/lessons/collocatedcokriging
    .. [Wackernagel2003] Wackernagel, H. Multivariate Geostatistics,
       Springer, Berlin, 2003.
    """

    def __init__(
        self,
        model,
        cond_pos,
        cond_val,
        cross_corr,
        secondary_var,
        algorithm,
        secondary_cond_pos=None,
        secondary_cond_val=None,
        mean=0.0,
        secondary_mean=0.0,
        normalizer=None,
        trend=None,
        exact=False,
        cond_err="nugget",
        pseudo_inv=True,
        pseudo_inv_type="pinv",
        fit_normalizer=False,
        fit_variogram=False,
    ):
        # validate algorithm parameter
        if algorithm not in ["simple", "intrinsic"]:
            raise ValueError(
                "algorithm must be 'simple' or 'intrinsic'")
        self.algorithm = algorithm

        # validate cross-correlation and secondary variance
        self.cross_corr = float(cross_corr)
        if not -1.0 <= self.cross_corr <= 1.0:
            raise ValueError("cross_corr must be in [-1, 1]")

        self.secondary_var = float(secondary_var)
        if self.secondary_var <= 0:
            raise ValueError("secondary_var must be positive")

        self.secondary_mean = float(secondary_mean)

        # handle secondary conditioning data (required for intrinsic)
        if algorithm == "intrinsic":
            if secondary_cond_pos is None or secondary_cond_val is None:
                raise ValueError(
                    "secondary_cond_pos and secondary_cond_val required for ICCK"
                )
            self.secondary_cond_pos = secondary_cond_pos
            self.secondary_cond_val = np.asarray(
                secondary_cond_val, dtype=np.double)

            if len(self.secondary_cond_val) != len(cond_val):
                raise ValueError(
                    "secondary_cond_val must have same length as primary cond_val"
                )
        else:
            self.secondary_cond_pos = None
            self.secondary_cond_val = None

        # initialize as simple kriging (unbiased=False)
        super().__init__(
            model=model,
            cond_pos=cond_pos,
            cond_val=cond_val,
            mean=mean,
            unbiased=False,  # Simple kriging base
            normalizer=normalizer,
            trend=trend,
            exact=exact,
            cond_err=cond_err,
            pseudo_inv=pseudo_inv,
            pseudo_inv_type=pseudo_inv_type,
            fit_normalizer=fit_normalizer,
            fit_variogram=fit_variogram,
        )

    def __call__(self, pos=None, secondary_data=None, **kwargs):
        """
        Generate the collocated cokriging field.

        The field is saved as `self.field` and is also returned.
        The error variance is saved as `self.krige_var` and is also returned.

        Parameters
        ----------
        pos : :class:`list`
            the position tuple, containing main direction and transversal
            directions (x, [y, z])
        secondary_data : :class:`numpy.ndarray`
            Secondary variable values at the given positions.
        **kwargs
            Keyword arguments passed to Krige.__call__.

        Returns
        -------
        field : :class:`numpy.ndarray`
            the collocated cokriging field
        krige_var : :class:`numpy.ndarray`, optional
            the collocated cokriging error variance
            (if return_var is True)
        """
        if secondary_data is None:
            raise ValueError(
                "secondary_data required for collocated cokriging")

        user_return_var = kwargs.get('return_var', True)
        # always get variance for weight calculation
        kwargs_with_var = kwargs.copy()
        kwargs_with_var['return_var'] = True
        # get simple kriging results
        sk_field, sk_var = super().__call__(pos=pos, **kwargs_with_var)
        secondary_data = np.asarray(secondary_data, dtype=np.double)

        # apply algorithm-specific post-processing
        if self.algorithm == "simple":
            cokriging_field, cokriging_var = self._apply_simple_collocated(
                sk_field, sk_var, secondary_data, user_return_var)
        elif self.algorithm == "intrinsic":
            cokriging_field, cokriging_var = self._apply_intrinsic_collocated(
                sk_field, sk_var, secondary_data, user_return_var)
        else:
            raise ValueError(f"Unknown algorithm: {self.algorithm}")

        if user_return_var:
            return cokriging_field, cokriging_var
        return cokriging_field

    def _apply_simple_collocated(self, sk_field, sk_var, secondary_data, return_var):
        """Apply simple collocated cokriging."""
        C_Z0, C_Y0, C_YZ0 = self._compute_covariances()
        k = C_YZ0 / C_Z0

        # compute collocated weight
        numerator = k * sk_var
        denominator = C_Y0 - (k**2) * (C_Z0 - sk_var)
        collocated_weights = np.where(
            np.abs(denominator) < 1e-15,
            0.0,
            numerator / denominator
        )

        # apply collocated cokriging estimator
        scck_field = (
            sk_field * (1 - k * collocated_weights) +
            collocated_weights * (secondary_data - self.secondary_mean) +
            k * collocated_weights * self.mean
        )

        if return_var:
            # simple collocated variance
            scck_variance = sk_var * (1 - collocated_weights * k)
            scck_variance = np.maximum(0.0, scck_variance)
        else:
            scck_variance = None
        return scck_field, scck_variance

    def _apply_intrinsic_collocated(self, sk_field, sk_var, secondary_data, return_var):
        """
        Apply intrinsic collocated cokriging.

        Adds the collocated secondary contribution at estimation locations
        and computes ICCK variance.

        Note: The secondary-at-primary contribution is already added during
        the kriging solve in _summate().
        """
        # apply collocated secondary contribution
        collocated_contribution = self._lambda_Y0 * (
            secondary_data - self.secondary_mean)
        icck_field = sk_field + collocated_contribution

        # compute intrinsic variance
        if return_var:
            C_Z0, C_Y0, C_YZ0 = self._compute_covariances()
            if C_Y0 * C_Z0 < 1e-15:
                rho_squared = 0.0
            else:
                rho_squared = (C_YZ0**2) / (C_Y0 * C_Z0)
            icck_var = (1.0 - rho_squared) * sk_var
            icck_var = np.maximum(0.0, icck_var)
        else:
            icck_var = None
        return icck_field, icck_var

    def _summate(self, field, krige_var, c_slice, k_vec, return_var):
        """Apply intrinsic collocated cokriging during kriging solve."""
        if self.algorithm == "simple":
            super()._summate(field, krige_var, c_slice, k_vec, return_var)
            return

        elif self.algorithm == "intrinsic":
            sk_weights = self._krige_mat @ k_vec
            C_Z0, C_Y0, C_YZ0 = self._compute_covariances()

            if abs(C_YZ0) < 1e-15:
                self._lambda_Y0 = 0.0
                self._secondary_at_primary = 0.0
                super()._summate(field, krige_var, c_slice, k_vec, return_var)
                return

            lambda_weights = sk_weights[:self.cond_no]
            mu_weights = -(C_YZ0 / C_Y0) * lambda_weights
            lambda_Y0 = C_YZ0 / C_Y0

            secondary_residuals = self.secondary_cond_val - self.secondary_mean
            if sk_weights.ndim == 1:
                secondary_at_primary = np.sum(mu_weights * secondary_residuals)
            else:
                secondary_at_primary = np.sum(
                    mu_weights * secondary_residuals[:, None], axis=0)

            self._lambda_Y0 = lambda_Y0
            self._secondary_at_primary = secondary_at_primary

            super()._summate(field, krige_var, c_slice, k_vec, return_var)
            field[c_slice] += secondary_at_primary
        else:
            raise ValueError(f"Unknown algorithm: {self.algorithm}")

    def _compute_covariances(self):
        """Compute covariances at zero lag."""
        C_Z0 = self.model.sill
        C_Y0 = self.secondary_var
        C_YZ0 = self.cross_corr * np.sqrt(C_Z0 * C_Y0)
        return C_Z0, C_Y0, C_YZ0<|MERGE_RESOLUTION|>--- conflicted
+++ resolved
@@ -10,6 +10,8 @@
 """
 
 import numpy as np
+
+from gstools.cokriging.correlogram import Correlogram
 from gstools.krige.base import Krige
 
 __all__ = ["CollocatedCokriging"]
@@ -17,64 +19,32 @@
 
 class CollocatedCokriging(Krige):
     """
-    Collocated cokriging.
+    Collocated cokriging base class using Correlogram models.
 
     Collocated cokriging uses secondary data at the estimation location
     to improve the primary variable estimate. The cross-covariance structure
     is defined by a :any:`Correlogram` object (e.g., :any:`MarkovModel1`).
 
-<<<<<<< HEAD
-    **Important Assumption - Markov Model I (MM1):**
-
-    Both variants assume the cross-covariance follows:
-
-    .. math::
-        C_{YZ}(h) = \\frac{C_{YZ}(0)}{C_Z(0)} \\cdot C_Z(h)
-
-    where :math:`\\rho_{YZ}(0)` is the cross-correlation at zero lag. This assumption
-    requires that primary and secondary variables have similar spatial
-    correlation structures. Violations of MM1 can lead to suboptimal
-    estimates and unreliable variance.
-
-    **Algorithm Selection:**
-
-    - **Simple Collocated** ("simple"):
-      Uses only collocated secondary at estimation point. Simpler but
-      may show variance inflation :math:`\\sigma^2_{\\text{SCCK}} > \\sigma^2_{\\text{SK}}`.
-
-    - **Intrinsic Collocated** ("intrinsic"):
-      Uses collocated secondary plus secondary at all primary locations.
-      Provides accurate variance: :math:`\\sigma^2_{\\text{ICCK}} = (1-\\rho_0^2) \\cdot \\sigma^2_{\\text{SK}} \\leq \\sigma^2_{\\text{SK}}`.
-=======
     Two algorithms are supported: Simple Collocated ("simple") uses only
     collocated secondary at the estimation point, while Intrinsic Collocated
     ("intrinsic") additionally uses secondary data at all primary locations
     for more accurate variance estimation.
->>>>>>> 919dc9b3
 
     Parameters
     ----------
-    model : :any:`CovModel`
-        Covariance model for the primary variable.
+    correlogram : :any:`Correlogram`
+        Correlogram object defining the cross-covariance structure between
+        primary and secondary variables (e.g., :any:`MarkovModel1`).
     cond_pos : :class:`list`
         tuple, containing the given condition positions (x, [y, z])
     cond_val : :class:`numpy.ndarray`
         the values of the primary variable conditions (nan values will be ignored)
-    cross_corr : :class:`float`
-        Cross-correlation coefficient between primary and secondary variables
-        at zero lag. Must be in [-1, 1].
-    secondary_var : :class:`float`
-        Variance of the secondary variable. Must be positive.
     algorithm : :class:`str`
         Cokriging algorithm to use. Either "simple" (SCCK) or "intrinsic" (ICCK).
     secondary_cond_pos : :class:`list`, optional
         tuple, containing secondary variable condition positions (only for ICCK)
     secondary_cond_val : :class:`numpy.ndarray`, optional
         values of secondary variable at primary locations (only for ICCK)
-    mean : :class:`float`, optional
-        Mean value for simple kriging. Default: 0.0
-    secondary_mean : :class:`float`, optional
-        Mean value of the secondary variable. Default: 0.0
     normalizer : :any:`None` or :any:`Normalizer`, optional
         Normalizer to be applied to the input data to gain normality.
         The default is None.
@@ -135,16 +105,12 @@
 
     def __init__(
         self,
-        model,
+        correlogram,
         cond_pos,
         cond_val,
-        cross_corr,
-        secondary_var,
         algorithm,
         secondary_cond_pos=None,
         secondary_cond_val=None,
-        mean=0.0,
-        secondary_mean=0.0,
         normalizer=None,
         trend=None,
         exact=False,
@@ -154,22 +120,18 @@
         fit_normalizer=False,
         fit_variogram=False,
     ):
+        # Validate correlogram
+        if not isinstance(correlogram, Correlogram):
+            raise TypeError(
+                f"correlogram must be a Correlogram instance, got {type(correlogram)}"
+            )
+        self.correlogram = correlogram
+
         # validate algorithm parameter
         if algorithm not in ["simple", "intrinsic"]:
             raise ValueError(
                 "algorithm must be 'simple' or 'intrinsic'")
         self.algorithm = algorithm
-
-        # validate cross-correlation and secondary variance
-        self.cross_corr = float(cross_corr)
-        if not -1.0 <= self.cross_corr <= 1.0:
-            raise ValueError("cross_corr must be in [-1, 1]")
-
-        self.secondary_var = float(secondary_var)
-        if self.secondary_var <= 0:
-            raise ValueError("secondary_var must be positive")
-
-        self.secondary_mean = float(secondary_mean)
 
         # handle secondary conditioning data (required for intrinsic)
         if algorithm == "intrinsic":
@@ -191,10 +153,10 @@
 
         # initialize as simple kriging (unbiased=False)
         super().__init__(
-            model=model,
+            model=correlogram.primary_model,
             cond_pos=cond_pos,
             cond_val=cond_val,
-            mean=mean,
+            mean=correlogram.primary_mean,
             unbiased=False,  # Simple kriging base
             normalizer=normalizer,
             trend=trend,
@@ -274,7 +236,7 @@
         # apply collocated cokriging estimator
         scck_field = (
             sk_field * (1 - k * collocated_weights) +
-            collocated_weights * (secondary_data - self.secondary_mean) +
+            collocated_weights * (secondary_data - self.correlogram.secondary_mean) +
             k * collocated_weights * self.mean
         )
 
@@ -298,7 +260,7 @@
         """
         # apply collocated secondary contribution
         collocated_contribution = self._lambda_Y0 * (
-            secondary_data - self.secondary_mean)
+            secondary_data - self.correlogram.secondary_mean)
         icck_field = sk_field + collocated_contribution
 
         # compute intrinsic variance
@@ -334,7 +296,7 @@
             mu_weights = -(C_YZ0 / C_Y0) * lambda_weights
             lambda_Y0 = C_YZ0 / C_Y0
 
-            secondary_residuals = self.secondary_cond_val - self.secondary_mean
+            secondary_residuals = self.secondary_cond_val - self.correlogram.secondary_mean
             if sk_weights.ndim == 1:
                 secondary_at_primary = np.sum(mu_weights * secondary_residuals)
             else:
@@ -350,8 +312,9 @@
             raise ValueError(f"Unknown algorithm: {self.algorithm}")
 
     def _compute_covariances(self):
-        """Compute covariances at zero lag."""
-        C_Z0 = self.model.sill
-        C_Y0 = self.secondary_var
-        C_YZ0 = self.cross_corr * np.sqrt(C_Z0 * C_Y0)
-        return C_Z0, C_Y0, C_YZ0+        """
+        Compute covariances at zero lag.
+
+        Delegates to the correlogram object.
+        """
+        return self.correlogram.compute_covariances()